--- conflicted
+++ resolved
@@ -238,16 +238,11 @@
 			return ioutil.NopCloser(buf), nil
 		}
 
-<<<<<<< HEAD
-		d.uncacheWithLock(key, uint64(len(val)))
-=======
 		go func() {
 			d.Lock()
 			defer d.Unlock()
-			d.cacheSize -= uint64(len(val))
-			delete(d.cache, key)
+			d.uncacheWithLock(key, uint64(len(val)))
 		}()
->>>>>>> 129c9e4a
 	}
 
 	return d.readWithRLock(key)
